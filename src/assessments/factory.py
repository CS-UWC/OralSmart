import factory
from factory.declarations import LazyAttribute, LazyFunction, SubFactory
from assessments.models import DentalScreening, DietaryScreening
import random
from faker import Faker as StdFaker

# Create single faker instance
fake = StdFaker()

class DentalFactory(factory.django.DjangoModelFactory):
    """
    DentalFactory generates realistic test instances of the DentalScreening model for use in Django tests.
    It provides randomized data for various dental screening fields, including patient information, oral health indicators,
    fluoride exposure, and dental procedures. The factory also simulates realistic teeth data using the FDI numbering system,
    randomly selecting between primary, mixed, or permanent dentition types to match typical age-related dental development.
    Attributes:
        patient (PatientFactory): Related patient instance.
        caregiver_treatment (str): Randomly "yes" or "no".
        sa_citizen (str): Randomly "yes" or "no".
        special_needs (str): Randomly "yes" or "no".
        plaque (str): Randomly "yes" or "no".
        dry_mouth (str): Randomly "yes" or "no", weighted by prevalence.
        enamel_defects (str): Randomly "yes" or "no".
        appliance (str): Randomly "yes" or "no".
        fluoride_water (str): Randomly "yes" or "no".
        fluoride_toothpaste (str): Randomly "yes" or "no".
        topical_fluoride (str): Randomly "yes" or "no".
        regular_checkups (str): Randomly "yes" or "no".
        sealed_pits (str): Randomly "yes" or "no".
        restorative_procedures (str): Randomly "yes" or "no".
        enamel_change (str): Randomly "yes" or "no".
        dentin_discoloration (str): Randomly "yes" or "no".
        white_spot_lesions (str): Randomly "yes" or "no".
        cavitated_lesions (str): Randomly "yes" or "no".
        multiple_restorations (str): Randomly "yes" or "no".
        missing_teeth (str): Randomly "yes" or "no".
        teeth_data (dict): Simulated teeth status using FDI numbering, reflecting primary, mixed, or permanent dentition.
    """

    class Meta: # type: ignore
        model = DentalScreening

    # Can be used standalone or with RelatedFactory
    patient = SubFactory('patient.factory.PatientFactory')

    caregiver_treatment = LazyFunction(lambda: random.choice(["yes", "no"]))
    sa_citizen = LazyFunction(lambda: random.choice(["yes", "no"]))
    special_needs = LazyFunction(lambda: random.choice(["yes", "no"]))
    plaque = LazyFunction(lambda: random.choice(["yes", "no"]))
    dry_mouth = LazyFunction(lambda: random.choices(["yes", "no"], weights=[0.242, 0.758], k=1)[0]) #Used distribution in Çiftçi and Aşantoğrol BMC Oral Health (2024) 24:430, variable = Dry Mouth
    enamel_defects = LazyFunction(lambda: random.choice(["yes", "no"]))
    appliance = LazyFunction(lambda: random.choice(["yes", "no"]))
    fluoride_water = LazyFunction(lambda: random.choice(["yes", "no"]))
    fluoride_toothpaste = LazyFunction(lambda: random.choice(["yes", "no"]))
    topical_fluoride = LazyFunction(lambda: random.choice(["yes", "no"]))
    regular_checkups = LazyFunction(lambda: random.choice(["yes", "no"]))
    sealed_pits = LazyFunction(lambda: random.choice(["yes", "no"]))
    restorative_procedures = LazyFunction(lambda: random.choice(["yes", "no"]))
    enamel_change = LazyFunction(lambda: random.choice(["yes", "no"]))
    dentin_discoloration = LazyFunction(lambda: random.choice(["yes", "no"]))
    white_spot_lesions = LazyFunction(lambda: random.choice(["yes", "no"]))
    cavitated_lesions = LazyFunction(lambda: random.choice(["yes", "no"]))
    multiple_restorations = LazyFunction(lambda: random.choice(["yes", "no"]))
    missing_teeth = LazyFunction(lambda: random.choice(["yes", "no"]))
    
    # Teeth data as JSON - using FDI numbering system to match dental screening form
    # Generates realistic teeth data based on random dentition type
    teeth_data = LazyFunction(lambda: {
        # Randomly choose dentition type (primary, mixed, or permanent)
        **({
            # Primary dentition only (ages 2-6)
            **{f"tooth_{tooth}": fake.random_element(elements=["A", "B", "C", "D", "E", "X", "F"]) 
               for tooth in ["55", "54", "53", "52", "51", "61", "62", "63", "64", "65",
                            "85", "84", "83", "82", "81", "71", "72", "73", "74", "75"]}
<<<<<<< HEAD
        } if random.random() < 0.3 else {  # 30% chance primary only
=======
        } if random.random() < 0.3 else
        {
>>>>>>> c440d7ad
            # Mixed dentition (ages 6-12) - some permanent, some primary
            **{f"tooth_{tooth}": fake.random_element(elements=["0", "1", "2", "6", "8"]) 
               for tooth in ["16", "11", "21", "26", "36", "31", "41", "46"]},
            **{f"tooth_{tooth}": fake.random_element(elements=["A", "B", "C", "D", "E", "X", "F"]) 
<<<<<<< HEAD
               for tooth in ["54", "53", "52", "62", "63", "64", "74", "73", "72", "82", "83", "84"]}  # Remaining primary teeth
        } if random.random() < 0.4 else {    # 40% chance mixed (of remaining 70%)
=======
               for tooth in ["54", "53", "52", "62", "63", "64", "74", "73", "72", "82", "83", "84"]}
        } if random.random() < 0.4 else
        {
>>>>>>> c440d7ad
            # Permanent dentition (ages 12+)
            **{f"tooth_{tooth}": fake.random_element(elements=["0", "1", "2", "3", "4", "5", "6", "7", "8", "9"]) 
               for tooth in ["18", "17", "16", "15", "14", "13", "12", "11", 
                            "21", "22", "23", "24", "25", "26", "27", "28",
                            "48", "47", "46", "45", "44", "43", "42", "41", 
                            "31", "32", "33", "34", "35", "36", "37", "38"]}
        })
    })


class DietaryFactory(factory.django.DjangoModelFactory):
    """
    DietaryFactory
    A DjangoModelFactory for generating mock DietaryScreening instances for testing purposes.
    This factory simulates realistic dietary screening data, including various food and drink consumption patterns, 
    timings, and frequencies, based on plausible distributions and research data.
    Attributes:
        patient: A related PatientFactory instance.
        sweet_sugary_foods: "yes" or "no" indicating sweet/sugary food consumption (weighted distribution).
        sweet_sugary_foods_daily: Daily frequency if consumed.
        sweet_sugary_foods_weekly: Weekly frequency if consumed.
        sweet_sugary_foods_timing: Timing of consumption if consumed.
        sweet_sugary_foods_bedtime: "yes" or "no" if consumed at bedtime.
        takeaways_processed_foods: "yes" or "no" for takeaways/processed foods.
        takeaways_processed_foods_daily: Daily frequency if consumed.
        takeaways_processed_foods_weekly: Weekly frequency if consumed.
        fresh_fruit: "yes" or "no" for fresh fruit consumption.
        fresh_fruit_daily: Daily frequency if consumed.
        fresh_fruit_weekly: Weekly frequency if consumed.
        fresh_fruit_timing: Timing of consumption if consumed.
        fresh_fruit_bedtime: "yes" or "no" if consumed at bedtime.
        cold_drinks_juices: "yes" or "no" for cold drinks, juices, flavoured water/milk.
        cold_drinks_juices_daily: Daily frequency if consumed.
        cold_drinks_juices_weekly: Weekly frequency if consumed.
        cold_drinks_juices_timing: Timing of consumption if consumed.
        cold_drinks_juices_bedtime: "yes" or "no" if consumed at bedtime.
        processed_fruit: "yes" or "no" for processed fruit.
        processed_fruit_daily: Daily frequency if consumed.
        processed_fruit_weekly: Weekly frequency if consumed.
        processed_fruit_timing: Timing of consumption if consumed.
        processed_fruit_bedtime: "yes" or "no" if consumed at bedtime.
        spreads: "yes" or "no" for spreads.
        spreads_daily: Daily frequency if consumed.
        spreads_weekly: Weekly frequency if consumed.
        spreads_timing: Timing of consumption if consumed.
        spreads_bedtime: "yes" or "no" if consumed at bedtime.
        added_sugars: "yes" or "no" for added sugars.
        added_sugars_daily: Daily frequency if consumed.
        added_sugars_weekly: Weekly frequency if consumed.
        added_sugars_timing: Timing of consumption if consumed.
        added_sugars_bedtime: "yes" or "no" if consumed at bedtime.
        salty_snacks: "yes" or "no" for salty snacks.
        salty_snacks_daily: Daily frequency if consumed.
        salty_snacks_weekly: Weekly frequency if consumed.
        salty_snacks_timing: Timing of consumption if consumed.
        dairy_products: "yes" or "no" for dairy products.
        dairy_products_daily: Daily frequency if consumed.
        dairy_products_weekly: Weekly frequency if consumed.
        vegetables: "yes" or "no" for vegetables.
        vegetables_daily: Daily frequency if consumed.
        vegetables_weekly: Weekly frequency if consumed.
        water: "yes" or "no" for water consumption.
        water_timing: Timing of water consumption if consumed.
        water_glasses: Number of glasses consumed daily if consumed.
    Note:
        - Most attributes are conditionally generated based on the main "yes"/"no" field for each section.
        - Frequencies and timings are randomized within plausible ranges.
        - Intended for use in tests and development environments.
    """


    class Meta: # type: ignore
        model = DietaryScreening

    # Can be used standalone or with RelatedFactory
    patient = SubFactory('patient.factory.PatientFactory')

    # Section 1: Sweet/Sugary Foods
    sweet_sugary_foods = LazyFunction(lambda: random.choices(["yes", "no"], weights=[0.663, 0.337], k=1)[0]) #Used the distribution in Çiftçi and Aşantoğrol BMC Oral Health (2024) 24:430
    sweet_sugary_foods_daily = LazyAttribute(lambda o: str(fake.random_int(min=0, max=5)) if o.sweet_sugary_foods == "yes" else None)
    sweet_sugary_foods_weekly = LazyAttribute(lambda o: str(fake.random_int(min=0, max=7)) if o.sweet_sugary_foods == "yes" else None)
    sweet_sugary_foods_timing = LazyAttribute(lambda o: fake.random_element(elements=["with meals", "between meals", "before bed", "anytime"]) if o.sweet_sugary_foods == "yes" else None)
    sweet_sugary_foods_bedtime = LazyAttribute(lambda o: random.choice(["yes", "no"]) if o.sweet_sugary_foods == "yes" else None)

    # Section 2: Take-aways and Processed Foods
    takeaways_processed_foods = LazyFunction(lambda: random.choice(["yes", "no"]))
    takeaways_processed_foods_daily = LazyAttribute(lambda o: str(fake.random_int(min=0, max=3)) if o.takeaways_processed_foods == "yes" else None)
    takeaways_processed_foods_weekly = LazyAttribute(lambda o: str(fake.random_int(min=0, max=7)) if o.takeaways_processed_foods == "yes" else None)

    # Section 3: Fresh Fruit
    fresh_fruit = LazyFunction(lambda: random.choice(["yes", "no"]))
    fresh_fruit_daily = LazyAttribute(lambda o: str(fake.random_int(min=0, max=8)) if o.fresh_fruit == "yes" else None)
    fresh_fruit_weekly = LazyAttribute(lambda o: str(fake.random_int(min=0, max=7)) if o.fresh_fruit == "yes" else None)
    fresh_fruit_timing = LazyAttribute(lambda o: fake.random_element(elements=["with meals", "between meals", "before bed", "anytime"]) if o.fresh_fruit == "yes" else None)
    fresh_fruit_bedtime = LazyAttribute(lambda o: random.choice(["yes", "no"]) if o.fresh_fruit == "yes" else None)

    # Section 4: Cold Drinks, Juices and Flavoured Water and Milk
    cold_drinks_juices = LazyFunction(lambda: random.choice(["yes", "no"]))
    cold_drinks_juices_daily = LazyAttribute(lambda o: str(fake.random_int(min=0, max=6)) if o.cold_drinks_juices == "yes" else None)
    cold_drinks_juices_weekly = LazyAttribute(lambda o: str(fake.random_int(min=0, max=7)) if o.cold_drinks_juices == "yes" else None)
    cold_drinks_juices_timing = LazyAttribute(lambda o: fake.random_element(elements=["with meals", "between meals", "before bed", "anytime"]) if o.cold_drinks_juices == "yes" else None)
    cold_drinks_juices_bedtime = LazyAttribute(lambda o: random.choice(["yes", "no"]) if o.cold_drinks_juices == "yes" else None)

    # Section 5: Processed Fruit
    processed_fruit = LazyFunction(lambda: random.choice(["yes", "no"]))
    processed_fruit_daily = LazyAttribute(lambda o: str(fake.random_int(min=0, max=4)) if o.processed_fruit == "yes" else None)
    processed_fruit_weekly = LazyAttribute(lambda o: str(fake.random_int(min=0, max=7)) if o.processed_fruit == "yes" else None)
    processed_fruit_timing = LazyAttribute(lambda o: fake.random_element(elements=["with meals", "between meals", "before bed", "anytime"]) if o.processed_fruit == "yes" else None)
    processed_fruit_bedtime = LazyAttribute(lambda o: random.choice(["yes", "no"]) if o.processed_fruit == "yes" else None)

    # Section 6: Spreads
    spreads = LazyFunction(lambda: random.choice(["yes", "no"]))
    spreads_daily = LazyAttribute(lambda o: str(fake.random_int(min=0, max=3)) if o.spreads == "yes" else None)
    spreads_weekly = LazyAttribute(lambda o: str(fake.random_int(min=0, max=7)) if o.spreads == "yes" else None)
    spreads_timing = LazyAttribute(lambda o: fake.random_element(elements=["with meals", "between meals", "before bed", "anytime"]) if o.spreads == "yes" else None)
    spreads_bedtime = LazyAttribute(lambda o: random.choice(["yes", "no"]) if o.spreads == "yes" else None)

    # Section 7: Added Sugars
    added_sugars = LazyFunction(lambda: random.choice(["yes", "no"]))
    added_sugars_daily = LazyAttribute(lambda o: str(fake.random_int(min=0, max=4)) if o.added_sugars == "yes" else None)
    added_sugars_weekly = LazyAttribute(lambda o: str(fake.random_int(min=0, max=7)) if o.added_sugars == "yes" else None)
    added_sugars_timing = LazyAttribute(lambda o: fake.random_element(elements=["with meals", "between meals", "before bed", "anytime"]) if o.added_sugars == "yes" else None)
    added_sugars_bedtime = LazyAttribute(lambda o: random.choice(["yes", "no"]) if o.added_sugars == "yes" else None)

    # Section 8: Salty Snacks
    salty_snacks = LazyFunction(lambda: random.choice(["yes", "no"]))
    salty_snacks_daily = LazyAttribute(lambda o: str(fake.random_int(min=0, max=3)) if o.salty_snacks == "yes" else None)
    salty_snacks_weekly = LazyAttribute(lambda o: str(fake.random_int(min=0, max=7)) if o.salty_snacks == "yes" else None)
    salty_snacks_timing = LazyAttribute(lambda o: fake.random_element(elements=["with meals", "between meals", "anytime"]) if o.salty_snacks == "yes" else None)

    # Section 9: Dairy Products
    dairy_products = LazyFunction(lambda: random.choice(["yes", "no"]))
    dairy_products_daily = LazyAttribute(lambda o: str(fake.random_int(min=0, max=5)) if o.dairy_products == "yes" else None)
    dairy_products_weekly = LazyAttribute(lambda o: str(fake.random_int(min=0, max=7)) if o.dairy_products == "yes" else None)

    # Section 10: Vegetables
    vegetables = LazyFunction(lambda: random.choice(["yes", "no"]))
    vegetables_daily = LazyAttribute(lambda o: str(fake.random_int(min=0, max=8)) if o.vegetables == "yes" else None)
    vegetables_weekly = LazyAttribute(lambda o: str(fake.random_int(min=0, max=7)) if o.vegetables == "yes" else None)

    # Section 11: Water
    water = LazyFunction(lambda: random.choice(["yes", "no"]))
    water_timing = LazyAttribute(lambda o: fake.random_element(elements=["with meals", "between meals", "throughout day", "before bed"]) if o.water == "yes" else None)
    water_glasses = LazyAttribute(lambda o: str(fake.random_int(min=1, max=12)) if o.water == "yes" else None)<|MERGE_RESOLUTION|>--- conflicted
+++ resolved
@@ -72,24 +72,13 @@
             **{f"tooth_{tooth}": fake.random_element(elements=["A", "B", "C", "D", "E", "X", "F"]) 
                for tooth in ["55", "54", "53", "52", "51", "61", "62", "63", "64", "65",
                             "85", "84", "83", "82", "81", "71", "72", "73", "74", "75"]}
-<<<<<<< HEAD
         } if random.random() < 0.3 else {  # 30% chance primary only
-=======
-        } if random.random() < 0.3 else
-        {
->>>>>>> c440d7ad
             # Mixed dentition (ages 6-12) - some permanent, some primary
             **{f"tooth_{tooth}": fake.random_element(elements=["0", "1", "2", "6", "8"]) 
                for tooth in ["16", "11", "21", "26", "36", "31", "41", "46"]},
             **{f"tooth_{tooth}": fake.random_element(elements=["A", "B", "C", "D", "E", "X", "F"]) 
-<<<<<<< HEAD
                for tooth in ["54", "53", "52", "62", "63", "64", "74", "73", "72", "82", "83", "84"]}  # Remaining primary teeth
         } if random.random() < 0.4 else {    # 40% chance mixed (of remaining 70%)
-=======
-               for tooth in ["54", "53", "52", "62", "63", "64", "74", "73", "72", "82", "83", "84"]}
-        } if random.random() < 0.4 else
-        {
->>>>>>> c440d7ad
             # Permanent dentition (ages 12+)
             **{f"tooth_{tooth}": fake.random_element(elements=["0", "1", "2", "3", "4", "5", "6", "7", "8", "9"]) 
                for tooth in ["18", "17", "16", "15", "14", "13", "12", "11", 
