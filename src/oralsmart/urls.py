"""oralsmart URL Configuration

The `urlpatterns` list routes URLs to views. For more information please see:
    https://docs.djangoproject.com/en/3.2/topics/http/urls/
Examples:
Function views
    1. Add an import:  from my_app import views
    2. Add a URL to urlpatterns:  path('', views.home, name='home')
Class-based views
    1. Add an import:  from other_app.views import Home
    2. Add a URL to urlpatterns:  path('', Home.as_view(), name='home')
Including another URLconf
    1. Import the include() function: from django.urls import include, path
    2. Add a URL to urlpatterns:  path('blog/', include('blog.urls'))
"""
from django.contrib import admin
<<<<<<< HEAD
from django.urls import path, include
from patient.views import patient_detail_view, create_patient
=======
from django.urls import path
from patient.views import patient_detail_view, create_patient, patient_list_view
>>>>>>> a49028e1
from userauth.views import login_user, logout_user,register_user, home_view, landing
from userprofile.views import profile_view, get_professions
from assessments.views import dental_screening, dietary_screening
from reports.views import generate_pdf, view_report, send_report_email 
from userauth.views import activate, change_password, req_password_reset, confirm_password_reset
from facility.views import clinic_list, refer_patient


urlpatterns = [
    path('admin/', admin.site.urls),

    #landing page
    path('', landing, name='landing'),

    #for home page
    path('home/', home_view, name='home'),

    #for patient
    path('patient_detail/', patient_detail_view),
    path('create_patient/', create_patient, name='create_patient'),
    path('patient_list/', patient_list_view, name='patient_list'),

    #for userauth
    path('login_user/', login_user, name='login'),
    path('logout_user/', logout_user, name='logout'),
    path('register_user/', register_user, name='register_user'),

    #for profile
    path('profile_view/', profile_view, name='profile'),
    path('ajax/get_professions/', get_professions, name='get_professions'), #gets professions for authority body dynamically

    #for screening assessments
    path('assessments/dietary_screening/<int:patient_id>/', dietary_screening, name='dietary_screening'),
    path('assessments/dental_screening/<int:patient_id>/', dental_screening, name='dental_screening'),

    #for reports
    path('reports/report/<int:patient_id>/', view_report, name='report'),
    path('reports/<int:patient_id>/', generate_pdf, name='generate_pdf'),
    path('reports/send-email/<int:patient_id>/', send_report_email, name='send_report_email'),

    #for activating account
    path('activate/<uidb64>/<token>/', activate, name='activate'),

    #for password reset
    path('change_password/', change_password, name='change_password'),
    path('reset_password/', req_password_reset, name='reset_password'),
    path('reset/<uidb64>/<token>/', confirm_password_reset, name='confirm_password_reset'),

    #for clinics
    path('clinics/', clinic_list, name='clinics'),
    path('clinics/refer/<int:clinic_id>/', refer_patient, name='refer_patient'),

    #for ML models
    path('ml/', include('ml_models.urls')),

]<|MERGE_RESOLUTION|>--- conflicted
+++ resolved
@@ -14,13 +14,8 @@
     2. Add a URL to urlpatterns:  path('blog/', include('blog.urls'))
 """
 from django.contrib import admin
-<<<<<<< HEAD
-from django.urls import path, include
-from patient.views import patient_detail_view, create_patient
-=======
 from django.urls import path
 from patient.views import patient_detail_view, create_patient, patient_list_view
->>>>>>> a49028e1
 from userauth.views import login_user, logout_user,register_user, home_view, landing
 from userprofile.views import profile_view, get_professions
 from assessments.views import dental_screening, dietary_screening
